--- conflicted
+++ resolved
@@ -296,19 +296,6 @@
         ra, dec = c
         sc = coordinates.SkyCoord (ra, dec, unit='deg' )
         cname = conventions.produce_merianobjectname(skycoordobj=sc)
-<<<<<<< HEAD
-        fnames = [f.split('/')[-1].replace(".", r'\.').replace("*", ".*") for f in hscpsf_filename_original ('X', ra, dec, savedir)]
-        for band in bands:
-            old_file = np.concatenate([[f for f in all_files if re.compile(fname.replace('X', band.upper())).match(f)] for fname in fnames])
-            if len(old_file) > 0:
-                old_file = old_file[0]
-                if not os.path.exists(os.path.join(savedir, 'hsc', old_file)):
-                    print(f"No old file found for {cname} in {band} band")
-                    continue
-                new_file = filename_psf_new(band, cname)
-                os.rename(os.path.join(savedir, 'hsc', old_file), new_file)
-                print(f"Renamed {old_file.split('/')[-1]} to {new_file.split('/')[-1]}")
-=======
 
         old_files =  all_psf_files[ii*len(bands):(ii+1)*len(bands)]
 
@@ -326,7 +313,6 @@
             if not all_matched:
                 print(f"Warning: Mismatch in PSF files for {cname}. Expected {old_files_check}, found {old_files}")
                 continue
->>>>>>> 753f0455
             else:
                 print(f"All files matched for {cname}. Proceeding with renaming...")
 
