--- conflicted
+++ resolved
@@ -21,18 +21,12 @@
 from tqdm import tqdm
 import re
 
-<<<<<<< HEAD
-# _DEFAULT_REPO = '/projects/MERIAN/repo/'
-_DEFAULT_REPO = '/scratch/gpfs/MERIAN/repo/repos/main_2022_12_19/'
-_DEFAULT_COLLECTIONS = 'DECam/runs/merian/dr1_wide'
-=======
 #/scratch/gpfs/MERIAN/repo/main/DECam/runs/merian/dr1_wide
 #/scratch/gpfs/MERIAN/repo/repos/main_2022_12_19
 _DEFAULT_REPO = '/scratch/gpfs/MERIAN/repo/repos/main_2022_12_19' #'/projects/MERIAN/repo/'
 _DEFAULT_COLLECTIONS = 'DECam/runs/merian/dr1_wide'#dr1_wide'
 
 
->>>>>>> 0420a378
 def instantiate_butler ( repo=None, collections=None ):
     """
     Instantiate a Butler object for accessing data from a Data Butler repository.
@@ -251,13 +245,8 @@
             os.rename ( current_file, new_file )
                     
             if retrim:
-<<<<<<< HEAD
-                exitcode = retrim_hsc ( new_file, half_size )
-                if exitcode[0] > 0:
-=======
                 exitcode, exitmessage = retrim_hsc ( new_file, half_size )
                 if exitcode > 0:
->>>>>>> 0420a378
                     print(f'{new_file} has no WCS!')
                     os.remove(new_file)
                     
