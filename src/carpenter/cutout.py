"""Generate cutout for Merian images using HSC or DECam images.
See https://github.com/MerianSurvey/caterpillar/blob/main/caterpillar/lsstpipe/cutout.py
"""

import os
import shutil
import argparse
import warnings

from datetime import date
from matplotlib import collections

import numpy as np

import astropy.units as u
from astropy.table import Table, QTable

from joblib import Parallel, delayed
from spherical_geometry.polygon import SphericalPolygon

try:
    import lsst.log
    Log = lsst.log.Log()
    Log.setLevel(lsst.log.ERROR)

    import lsst.daf.butler as dafButler
    import lsst.geom as geom
    import lsst.afw.image as afwImage
    import lsst.afw.geom as afwGeom
except ImportError:
    warnings.warn("lsstPipe is not installed. Please install it first.")

MERIAN_REPO = '/projects/MERIAN/repo'
PIXEL_SCALE = 0.168  # arcsec / pixel


def _afw_coords(coord_list):
    """
    Convert list of ra and dec to lsst.afw.coord.IcrsCoord.

    Parameters
    ----------
    coord_list : list of tuples or tuple
        ra and dec in degrees.

    Returns
    -------
    afw_coords : list of lsst.afw.coord.IcrsCoord
    """
    if type(coord_list[0]) in (float, int, np.float64):
        ra, dec = coord_list
        afw_coords = geom.SpherePoint(ra * geom.degrees, dec * geom.degrees)
    else:
        afw_coords = [
            geom.SpherePoint(ra * geom.degrees, dec * geom.degrees) for ra, dec in coord_list]

    return afw_coords


def sky_cone(ra_c, dec_c, theta, steps=50, include_center=True):
    """
    Get ra and dec coordinates of a cone on the sky.

    Parameters
    ----------
    ra_c, dec_c: float
        Center of cone in degrees.
    theta: astropy Quantity, float, or int
        Angular radius of cone. Must be in arcsec
        if not a Quantity object.
    steps: int, optional
        Number of steps in the cone.
    include_center: bool, optional
        If True, include center point in cone.

    Returns
    -------
    ra, dec: ndarry
        Coordinates of cone.
    """
    if isinstance(theta, float) or isinstance(theta, int):
        theta = theta * u.Unit('arcsec')

    cone = SphericalPolygon.from_cone(
        ra_c, dec_c, theta.to('deg').value, steps=steps)
    ra, dec = list(cone.to_lonlat())[0]
    ra = np.mod(ra - 360., 360.0)
    if include_center:
        ra = np.concatenate([ra, [ra_c]])
        dec = np.concatenate([dec, [dec_c]])
    return ra, dec


def get_tract_patch_list(coord_list, skymap):
    """
    Find the tracts and patches that overlap with the
    coordinates in coord_list. Pass the four corners of
    a rectangle to get all tracts and patches that overlap
    with this region.

    Parameters
    ----------
    coord_list : list (tuples or lsst.afw.coord.IcrsCoord)
        ra and dec of region
    skymap : lsst.skymap.ringsSkyMap.RingsSkyMap, optional
        The lsst/hsc skymap.

    Returns
    -------
    region_ids : structured ndarray
        Tracts and patches that overlap coord_list.
    tract_patch_dict : dict
        Dictionary of dictionaries, which takes a tract
        and patch and returns a patch info object.
    """
    if isinstance(coord_list[0], float) or isinstance(coord_list[0], int):
        coord_list = [_afw_coords(coord_list)]
    elif not isinstance(coord_list[0], geom.SpherePoint):
        coord_list = _afw_coords(coord_list)

    tract_patch_list = skymap.findTractPatchList(coord_list)

    ids = []
    for tract_info, patch_info_list in tract_patch_list:
        for patch_info in patch_info_list:
            ids.append((tract_info.getId(), patch_info.getSequentialIndex()))

    return np.array(ids, dtype=[('tract', int), ('patch', int)])


def _get_patches(butler, skymap, skymap_name, coord_list, band, data_type='deepCoadd'):
    """
    Retrieve the data products for all the patches that overlap with the coordinate.
    """
    # Retrieve the Tracts and Patches that cover the cutout region
    patches = get_tract_patch_list(coord_list, skymap)
    # Collect the images
    images = []
    for t, p in patches:
        data_id = {'tract': t, 'patch': p,
                   'band': band, 'skymap': skymap_name}
        try:
<<<<<<< HEAD
            if butler.exists(data_type, data_id):
=======
            # [EKF] Deprecated since version v26.0: Butler.datasetExists() has been replaced by Butler.exists(). Will be removed after v27.0.
            if butler.exists(data_type, data_id):            
>>>>>>> 0420a378
                img = butler.get(data_type, data_id)
                images.append(img)
        except LookupError as e:
            print(e)
            # Some times a Tract or Patch is not available in the data repo
            pass

    if len(images) == 0:
        return None
    return images


def _get_single_cutout(img, coord, half_size_pix):
    """Cutout from a single patch image.

    half_size_pix needs to be in pixels.
    """
    # Get the WCS and the pixel coordinate of the central pixel
    wcs = img.getWcs()
    pix = geom.Point2I(wcs.skyToPixel(coord))

    # Define a bounding box for the cutout region
    bbox = geom.Box2I(pix, pix)
    bbox.grow(half_size_pix)

    # Original pixel coordinate of the bounding box
    x0, y0 = bbox.getBegin()

    # Clip the cutout region from the original image
    bbox.clip(img.getBBox(afwImage.PARENT))

    # Make an afwImage object
    cut = img.Factory(img, bbox, afwImage.PARENT)

    return cut, x0, y0


def _build_cutout_wcs(coord, cutouts, index, origins):
    """Build new WCS header for the cutout."""
    # Get the WCS information from the largest cutout
    largest_cutout = cutouts[index]
    subwcs = largest_cutout.getWcs()

    # Information for the WCS header
    crpix_1, crpix_2 = subwcs.skyToPixel(coord)
    crpix_1 -= origins[index][0]
    crpix_2 -= origins[index][1]
    cdmat = subwcs.getCdMatrix()

    wcs_header = lsst.daf.base.PropertyList()
    wcs_header.add('CRVAL1', coord.getRa().asDegrees())
    wcs_header.add('CRVAL2', coord.getDec().asDegrees())
    wcs_header.add('CRPIX1', crpix_1 + 1)
    wcs_header.add('CRPIX2', crpix_2 + 1)
    wcs_header.add('CTYPE1', 'RA---TAN')
    wcs_header.add('CTYPE2', 'DEC--TAN')
    wcs_header.add('CD1_1', cdmat[0, 0])
    wcs_header.add('CD2_1', cdmat[1, 0])
    wcs_header.add('CD1_2', cdmat[0, 1])
    wcs_header.add('CD2_2', cdmat[1, 1])
    wcs_header.add('RADESYS', 'ICRS')

    return afwGeom.makeSkyWcs(wcs_header)


def _get_psf(exp, coord):
    """Get the coadd PSF image.

    Parameters
    ----------
    exp: lsst.afw.image.exposure.exposure.ExposureF
        Exposure
    coord: lsst.geom.SpherePoint
        Coordinate for extracting PSF

    Returns
    -------
    psf_img: lsst.afw.image.image.image.ImageD
        2-D PSF image
    """
    wcs = exp.getWcs()
    if not isinstance(coord, geom.SpherePoint):
        coord = _afw_coords(coord)
    coord = wcs.skyToPixel(coord)
    psf = exp.getPsf()

    try:
        psf_img = psf.computeKernelImage(coord)
        return psf_img
    except Exception:
        print('**** Cannot compute PSF Image *****')
        return None


def generate_cutout(butler, skymap_name, ra, dec, band='N708', data_type='deepCoadd_calexp',
                    half_size=10.0 * u.arcsec, psf=True, verbose=False):
    """
    Generate a single cutout image.
    """
    skymap = butler.get('skyMap', skymap=skymap_name)

    if not isinstance(half_size, u.Quantity):
        # Assume that this is in pixel
        size_pix = int(2 * half_size) + 1
    else:
        size_pix = int(2 * half_size.to('arcsec').value / PIXEL_SCALE)

    half_size_pix = int((size_pix - 1) / 2)
    
    # Width and height of the post-stamps
    stamp_shape = (size_pix + 1, size_pix + 1)

    # Make a list of (RA, Dec) that covers the cutout region
    radec_list = np.array(
        sky_cone(ra, dec, half_size_pix * PIXEL_SCALE * u.Unit('arcsec'), steps=50)).T

    # Retrieve the Patches that cover the cutout region
    img_patches = _get_patches(
        butler, skymap, skymap_name, radec_list, band, data_type=data_type)

    if img_patches is None:
        if verbose:
            print('***** No data at {:.5f} {:.5f} *****'.format(ra, dec))
        return None

    # Coordinate of the image center
    coord = geom.SpherePoint(ra * geom.degrees, dec * geom.degrees)

    # Making the stacked cutout
    cutouts = []
    idx, bbox_sizes, bbox_origins = [], [], []

    for img_p in img_patches:
        # Generate cutout
        cut, x0, y0 = _get_single_cutout(img_p, coord, half_size_pix)
        cutouts.append(cut)
        # Original lower corner pixel coordinate
        bbox_origins.append([x0, y0])
        # New lower corner pixel coordinate
        xnew, ynew = cut.getBBox().getBeginX() - x0, cut.getBBox().getBeginY() - y0
        idx.append([xnew, xnew + cut.getBBox().getWidth(),
                    ynew, ynew + cut.getBBox().getHeight()])
        # Area of the cutout region on this patch in unit of pixels
        # Will reverse rank all the overlapped images by this
        bbox_sizes.append(cut.getBBox().getWidth() * cut.getBBox().getHeight())

    # Stitch cutouts together with the largest bboxes inserted last
    stamp = afwImage.MaskedImageF(
        geom.BoxI(geom.Point2I(0, 0), geom.Extent2I(*stamp_shape)))
    bbox_sorted_ind = np.argsort(bbox_sizes)

    for i in bbox_sorted_ind:
        masked_img = cutouts[i].getMaskedImage()
        stamp[idx[i][0]: idx[i][1], idx[i][2]: idx[i][3]] = masked_img

    # Build the new WCS of the cutout
    stamp_wcs = _build_cutout_wcs(
        coord, cutouts, bbox_sorted_ind[-1], bbox_origins)

    cutout = afwImage.ExposureF(stamp, stamp_wcs)

    if bbox_sizes[bbox_sorted_ind[-1]] < (half_size_pix * 2 + 1) ** 2:
        flag = 1
    else:
        flag = 2

    # The final product of the cutout
    if psf:
        psf = _get_psf(cutouts[bbox_sorted_ind[-1]], coord)
        return cutout, psf, flag
    return cutout, flag


def padding_img(img, output_size=(100, 100)):
    '''
    If the sizes of imgs in all bands are not the same, 
    this function pads the smaller PSFs to the output size.
    '''
    # Padding PSF cutouts from HSC
    max_len = max(img.shape)

    y_len, x_len = img.shape
    dy = ((max_len - y_len) // 2, (max_len - y_len) // 2)
    dx = ((max_len - x_len) // 2, (max_len - x_len) // 2)

    if (max_len - y_len) == 1:
        dy = (1, 0)
    if (max_len - x_len) == 1:
        dx = (1, 0)

    temp = np.pad(img.astype('float'),
                  (dy, dx), 'constant', constant_values=0)

    # Then padding the image to the output size
    if output_size is not None:
        temp = np.pad(
            temp, ((output_size[0] - temp.shape[0]) // 2, (output_size[1] - temp.shape[1]) // 2))
    if temp.shape[0] == temp.shape[1]:
        if output_size is not None and abs(temp.shape[0] - output_size[0]) <= 1 and abs(temp.shape[1] - output_size[1]) <= 1:
            return temp
        else:
            raise ValueError(
                f'The padded image has a size of {temp.shape}, which is not close to the output size.')
    else:
        raise ValueError(
            'The padded image has a size of {temp.shape}, which is not a square.')<|MERGE_RESOLUTION|>--- conflicted
+++ resolved
@@ -140,12 +140,8 @@
         data_id = {'tract': t, 'patch': p,
                    'band': band, 'skymap': skymap_name}
         try:
-<<<<<<< HEAD
-            if butler.exists(data_type, data_id):
-=======
             # [EKF] Deprecated since version v26.0: Butler.datasetExists() has been replaced by Butler.exists(). Will be removed after v27.0.
             if butler.exists(data_type, data_id):            
->>>>>>> 0420a378
                 img = butler.get(data_type, data_id)
                 images.append(img)
         except LookupError as e:
