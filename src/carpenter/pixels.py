import copy
import numpy as np
from scipy import ndimage
from astropy import coordinates, cosmology
from astropy.modeling import models, fitting
from astropy import units as u
from astropy.io import fits
import sep
from photutils.psf.matching import create_matching_kernel, HanningWindow
from astrocut import FITSCutout
import astropy.units as u

<<<<<<< HEAD
cosmo = cosmology.FlatLambdaCDM(70.,0.3)

average_bb = {'n708':'riz', 'n540':'gr'}
single_bb = {'n708':'i', 'n540':'r'}
=======
average_bb = {'N708':'riz', 'N540':'gr'}
single_bb = {'N708':'i', 'N540':'r'}
>>>>>>> c166119d

def _pad_psf ( psf, desired_length=65 ):
    '''
    Zero-pad a PSF image in order to achieve uniform sizes
    '''
    padding = np.array([desired_length,desired_length])
    padding -= np.asarray(psf.shape)
    if not (padding % 2 == 0).all():
        raise ValueError ("Padding requires a non-integer pixel count!")
    padding = [ (pad//2,pad//2) for pad in padding]    
    return np.pad ( psf, padding )


class BBMBImage ( object ):
    '''
    Broad Band Medium Band Image
    ----------------------------
    A class to handle multiband processing of HSC + Merian
    cutouts. 
    
    example usage (loading cutouts):
    > bbmb = scratch_class.BBMBImage ( )
    > images = <dictionary containing cutouts>
    > bands = <dictionary containing PSF cutouts>
    > for band in ['g','N540','r','N708','i','z','y']:
    >     bbmb.add_band ( band, images[band], psfs[band] )    
    '''    
    def __init__ ( self, galaxy_id=None, distance=None, resolution=0.168 ):
        '''
        # \\ TODO : account for DECam native res. medium-bands and HSC native res. 
        # \\        broadbands ? 
        '''
        self.arcsec_per_pix = resolution 
        self.hdu = {}    
        self.image = {}
        self.var = {}
        self.psf = {}
        self.bands = []
        self.distance = distance
        self.galaxy_id = galaxy_id          
        
    def add_band(self, name, center, size, image, var=None, psf=None, imslice=None, image_ext='IMAGE', var_ext='VARIANCE', psf_ext=0):
        """
        Add a new band to the image stack.

        This method assumes that all input cutouts are on the same pixel grid.
        It extracts a square cutout of shape (size, size) centered at `center`
        from the input `image`, optional `var` (variance), and stores them along
        with the optional `psf` under the given `name`.

        Parameters
        ----------
        name : str
            Name of the band to add.
        center : tuple
            (ra, dec) coordinates for the center of the cutout.
        size : int
            Half-size of the cutout. The output will be (2*size, 2*size) pixels.
        image : array-like
            Image data for the band.
        var : array-like, optional
            Variance image corresponding to the band.
        psf : array-like, optional
            PSF image corresponding to the band.
        imslice : slice or tuple of slices, optional
            Slice object(s) to apply to the cutout. Defaults to full slice.

        Notes
        -----
        The extracted image and variance arrays are byte-swapped and set to native byte order.
        The band name is appended to `self.bands`, and all relevant metadata is stored
        in internal dictionaries: `self.image`, `self.var`, `self.psf`, and `self.hdu`.
        """
        if not isinstance(center, coordinates.SkyCoord):
            center = coordinates.SkyCoord(*center, unit='deg')
        if imslice is None:
            imslice = slice(None)
        # cc = cutouts._hducut ( x[1], center, [half_size, half_size] )
        imhdu = FITSCutout ( image, center, [size,size], extension=image_ext ).fits_cutouts[0][1]
        self.hdu[name] = imhdu.header
        self.image[name] = imhdu.data[imslice].byteswap().newbyteorder()
        self.var[name] = FITSCutout ( var, center, [size,size], extension=var_ext ).fits_cutouts[0][1].data[imslice].byteswap().newbyteorder()
        self.psf[name] = fits.getdata(psf, psf_ext)
        self.bands.append(name)
        
    @property
    def pc_per_pix ( self, ):        
        # \\ convert resolution from arcsec/pix to pc/pix
        if self.distance is None:
            raise ValueError ( "No distance has been defined for this galaxy!" )
        return self.distance * 1e6 * (self.arcsec_per_pix / 3600. * np.pi / 180. ) 
        
    def measure_psfsizes ( self, psf=None, save=True ):
        '''
        Fit a 2D Moffat profile to each PSF cutout in order to determine the
        band to which we should use as our reference PSF (worst-seeing band).
        
        {args}
        psf  : (BBMBImage.psf-like) dictionary of PSF cutouts
        save : (bool, default=True) if True, saves the largest FWHM (in pixels)
               and corresponding band name as attributes
        '''
        if psf is None:
            psf = self.psf
        bands = list(psf.keys())            
                
        fit_p = fitting.LevMarLSQFitter()
        fwhm_a = np.zeros(len(bands))
        alpha_a = np.zeros(len(bands))
        gamma_a = np.zeros(len(bands))
        model_psf = copy.copy(psf)
        for ix,band in enumerate(bands):
            z = _pad_psf(psf[band])

            mid = np.array(z.shape)//2

            y,x = np.mgrid[:z.shape[0],:z.shape[1]]
            p_init = models.Moffat2D(x_0=mid[0], y_0=mid[1], amplitude=z[mid[0],mid[1]])
            p = fit_p(p_init, x, y, z)
            fwhm_a[ix] = p.fwhm
            alpha_a[ix] = p.alpha.value
            gamma_a[ix] = p.gamma.value
            model_psf[band] = p(x,y)
        if save:
            self.fwhm_to_match = fwhm_a.max()
            self.band_to_match = self.bands[np.argmax(fwhm_a)]
            self.psf_matching_params = {'alpha':alpha_a[np.argmax(fwhm_a)], 'gamma':gamma_a[np.argmax(fwhm_a)]}
        return fwhm_a, model_psf

    def match_psfs ( self, matchindex=None, refband=None,
                     psf=None, verbose=True ):
        '''
        # \\ TODO: make the window function flexible
        
        Using a cosine bell window function, match all PSFs to the 
        reference PSF. The image corresponding to the reference PSF is not
        changed.
        
        {args}
        matchindex : (int, optional) the index of BBMBImage.bands corresponding to the
                     reference band
        refband    : (str, optional) the reference band. Either matchindex or refband
                     must be defined
        psf        : (BBMBImage.psf-like, optional) cutout PSFs, will use self.psf if None
        verbose    : (bool, default=True)
        cbell_alpha: (float, default=1.) fraction of values in window function that are 
                     tapered
        '''
        if verbose:
            print ('[SEDMap] Matching PSFs')
        if psf is None:
            psf = self.psf
          
        #w1 = CosineBellWindow ( alpha=cbell_alpha )
        w1 = HanningWindow ()
        
        if verbose:
            print('    Copying to matched arrays ... ')
        matched_image = copy.copy ( self.image )
        matched_psf = copy.copy ( psf )
        matched_var = copy.copy ( self.var )
        if matchindex is not None:
            badband = self.bands[matchindex]
        elif refband is not None:
            badband = refband
            matchindex = self.bands.index(refband)
        else:
            raise ValueError ('Either matchindex or refband must be defined!')
        if verbose:
            print('        ... Done.')
        for idx in range(len(self.bands)):
            if idx == matchindex:
                continue
            cband = self.bands[idx]
            if verbose:
                print(f'    Convolving matching kernel for {self.bands[idx]} ...')
            kernel = create_matching_kernel(_pad_psf(psf[cband]),
                                            _pad_psf(psf[badband]),
                                            window=w1)
            matched_image[cband] = ndimage.convolve(self.image[cband], kernel)
            matched_psf[cband] = ndimage.convolve(psf[cband], kernel)
            if verbose:
                print('         ... Done.')
            
            # \\ Propagate error through convolution following Klein+21
            # \\ ignoring initial pixel correlations!!
            # \\ ( https://iopscience.iop.org/article/10.3847/2515-5172/abe8df )
            matched_var[cband] = ndimage.convolve(self.var[cband], kernel**2)
            
        self.matched_image = matched_image
        self.matched_psf = matched_psf
        self.matched_var = matched_var
        return matched_image, matched_psf
    
    def compute_mbexcess ( self,
                          band, 
                          method='single', 
                          scaling_factor=1.,
                          scaling_band='z',
                          psf_matched=True, 
                          extinction_correction=None,
                          ge_correction=None, 
                          line_correction=None,
                          redshift=0.08, 
                          continuum_type='powerlaw',
                          ):
        '''
        Compute per-pixel medium-band excess over an estimate of the
        continuum
        '''
        if psf_matched:
            img_d = self.matched_image
            var_d = self.matched_var
        else:
            img_d = self.image
            var_d = self.var
        
        # \\ get MB image
        mbimg = img_d[band]
        v_mbimg = var_d[band]
        
        # \\ compute our continuum estimate:
        if method == 'average':
            bb0,bb1 = scaling_band
            bb_blue = img_d[bb0]
            bb_red = img_d[bb1]            
            v_bb_blue = var_d[bb0]
            v_bb_red = var_d[bb1]
            
            continuum = 0.5 * ( bb_blue + bb_red )
            v_continuum = 0.25 * (v_bb_blue + v_bb_red)
        elif method == 'single':
            continuum = img_d[scaling_band]*scaling_factor
            v_continuum = var_d[scaling_band]*scaling_factor**2
        elif method == '2dpowerlaw':
            from . import emission
            
            emission_package = emission.mbestimate_emission_line(
                img_d[band].flatten(),
                img_d['g'].flatten(),
                img_d['r'].flatten(),
                img_d['i'].flatten(),
                img_d['z'].flatten(),
                redshift=redshift,
                u_mb_data=var_d[band].flatten()**0.5,
                u_rdata = var_d['g'].flatten()**0.5,
                u_idata = var_d['r'].flatten()**0.5,
                band=band.lower(),
                do_aperturecorrection=False,
                do_extinctioncorrection=extinction_correction is not None,
                do_gecorrection=ge_correction is not None,
                do_linecorrection=line_correction is not None,
                ge_correction=ge_correction,
                ex_correction=extinction_correction,
                ns_correction=line_correction,
                zp=27.,
                ctype=continuum_type,
                plawbands=average_bb[band],
                specflux_unit = u.nJy
            )
            # return emission_package
            continuum = emission_package[3].value.reshape(mbimg.shape)
            v_continuum = np.zeros_like(continuum) # \\ ignoring uncertainty in continuum estimate for now
    
        excess = mbimg - continuum
        v_excess = v_mbimg + v_continuum
        return excess, v_excess, continuum
    
    def clean_nonexcess_sources (self,):
        from ekfstats import sampling
        
        self.cleaned_image = {}
        
        for band in self.bands:
            # \\ only detect things that have substantial negative emission
            _,segmap = sep.extract(-self.image[band], 5., var=abs(self.var[band]), segmentation_map=True, minarea=5)
            _,segmap_lsb = sep.extract(-self.image[band], 2., var=abs(self.var[band]), segmentation_map=True, minarea=5)

            # Start with a copy of segmap_lsb to modify
            filtered_map = np.zeros_like(segmap_lsb)

            # Get the unique labels in segmap_lsb (excluding 0 which is background)
            labels = np.unique(segmap_lsb)
            labels = labels[labels != 0]

            # Iterate over each label in segmap_lsb
            for label in labels:
                mask = segmap_lsb == label  # Boolean mask of the current blob
                if np.any(segmap[mask] > 0):  # Check if any pixel in segmap overlaps with a detection
                    filtered_map[mask] = label  # Keep this blob   
            
            bkg_std = sampling.sigmaclipped_std ( self.image[band] )
            bkg_mean = np.mean(sampling.sigmaclip(self.image[band])[0])
            self.cleaned_image[band] = np.where(
                filtered_map,
                np.nan,#np.random.normal(bkg_mean, bkg_std, filtered_map.shape),
                self.image[band]
            )
            
            
        
    
    def define_autoaper ( self, band=None, image=None, var=None, clobber=False, ellipsify=True, thresh=5., ellipse_size=9. ):
        if hasattr(self, 'regionauto') and not clobber:
            return self.regionauto  
        
        if image is None:
            assert band is not None
            image = self.matched_image[band]
            var = self.matched_var[band]
            
        catalog, segmap = sep.extract ( image,
                                        var = var,
                                        thresh=thresh,
                                        #deblend_cont=0.05,
                                        segmentation_map=True )
        size = segmap.shape[0]//2
        regionauto = (segmap == segmap[size,size])
    
        
        if ellipsify:
            Y,X = np.mgrid[:regionauto.shape[0],:regionauto.shape[1]]
            if segmap[size,size] > 0:
                cid = segmap[size,size] - 1
            else: # \\ if dead center is a non-detection (e.g. masked)
                R = np.sqrt ( (Y - size)**2 + (X-size)**2 )                
                Rseg = np.where ( segmap > 0, R, np.inf )
                Rmin = np.unravel_index(np.argmin (Rseg), segmap.shape )

                cid = segmap[Rmin] - 1
                #cid = segmap[segmap>0][np.argmin(R[segmap > 0])]
                
            yoff = Y-catalog['y'][cid]
            xoff = X-catalog['x'][cid]
            #theta = catalog['theta'][cid]
            ep = catalog['cyy'][cid]*yoff**2 + catalog['cxx'][cid]*xoff**2 + catalog['cxy'][cid]*xoff*yoff            
            regionauto = ep < ellipse_size # this value comes from SExtractor manual :shrug: 
        else:
            print('[pixels.BBMBImage.define_autoaper] Danger! Doing photometry directly from the segmentation map!')
        
        #self.regionauto = regionauto
        #self.autocat = catalog[[cid]]
        #self.segmap = segmap
        return regionauto, catalog[[cid]]
    
    def do_ephotometry ( bbmb, image=None, band=None ):
        objs, segmap = sep.extract(
            data=bbmb.matched_image['g'],
            thresh=5,
            var=bbmb.matched_var['g'],
            segmentation_map=True
        )
        
        cid = eis.get_centerval(segmap) - 1
        
        pix_conversion=1.
        catparams = objs[cid]
        cyy = catparams['cyy'] * pix_conversion**2
        cxx = catparams['cxx'] * pix_conversion**2
        cxy = catparams['cxy'] * pix_conversion**2
        
        y,x = np.mgrid[:bbmb.matched_image['g'].shape[0],:bbmb.matched_image['g'].shape[1]]
        xoff = x - catparams['x']
        yoff = y - catparams['y']
        ellipse = cyy*yoff**2 + cxx*xoff**2 + cxy*xoff*yoff
        ellipse_size = 9.
        emask = ellipse < ellipse_size
        
        integrated_halum = np.nansum(np.where(emask, halum, 0.))


def calculate_surface_density(image, pixel_scale, radius, redshift=None, distance=None):
    """
    Calculate the average surface density within radius R for each pixel in an image.
    
    Parameters:
    -----------
    image : numpy.ndarray
        2D input image (e.g., flux density map)
    pixel_scale : astropy.units.Quantity
        Physical or angular size of each pixel (e.g., 0.168*u.arcsec or 0.5*u.kpc)
    radius : astropy.units.Quantity
        Radius within which to calculate average surface density
        (e.g., 2*u.arcsec, 5*u.kpc, or 10*u.pixel)
    redshift : float, optional
        Redshift of the galaxy (required if converting between angular and physical units)
    distance : astropy.units.Quantity or astropy.coordinates.Distance, optional
        Distance to the galaxy (alternative to redshift for distance calculation)
        
    Returns:
    --------
    surface_density : numpy.ndarray
        2D array with average surface density within radius R for each pixel
        
    Notes:
    ------
    - For Merian survey targets (0.05 < z < 0.1), physical scale conversions use
      the angular diameter distance
    - Surface density preserves the units of the input image divided by area units
    - If input image is in flux units, output will be in flux per unit area
    - Use u.pixel for dimensionless pixel units
    
    Examples:
    ---------
    >>> import astropy.units as u
    >>> # HSC pixel scale
    >>> pixel_scale = 0.168 * u.arcsec
    >>> radius = 2.0 * u.arcsec
    >>> surf_dens = calculate_surface_density(image, pixel_scale, radius, redshift=0.075)
    
    >>> # Physical scale
    >>> pixel_scale = 0.168 * u.arcsec  
    >>> radius = 5.0 * u.kpc
    >>> surf_dens = calculate_surface_density(image, pixel_scale, radius, redshift=0.075)
    
    >>> # Pixel units
    >>> pixel_scale = 0.168 * u.arcsec
    >>> radius = 10 * u.pixel
    >>> surf_dens = calculate_surface_density(image, pixel_scale, radius)
    """
    
    # Input validation
    if not isinstance(image, np.ndarray) or image.ndim != 2:
        raise ValueError("Image must be a 2D numpy array")
    
    if not isinstance(pixel_scale, u.Quantity):
        raise ValueError("pixel_scale must be an astropy Quantity with units")
        
    if not isinstance(radius, u.Quantity):
        raise ValueError("radius must be an astropy Quantity with units")
    
    if radius.value <= 0:
        raise ValueError("Radius must be positive")
    
    # Convert radius to pixels
    radius_pixels = _convert_to_pixels(radius, pixel_scale, redshift, distance)
    
    # Create a circular kernel for the averaging
    kernel_size = int(np.ceil(2 * radius_pixels)) + 1
    if kernel_size % 2 == 0:
        kernel_size += 1  # Ensure odd size for proper centering
    
    # Create coordinate grids for the kernel
    center = kernel_size // 2
    y, x = np.ogrid[:kernel_size, :kernel_size]
    
    # Create circular mask
    distance_from_center = np.sqrt((x - center)**2 + (y - center)**2)
    circular_mask = distance_from_center <= radius_pixels
    
    # Normalize the kernel (for average calculation)
    kernel = circular_mask.astype(float)
    kernel_sum = np.sum(kernel) # npix
    if radius.unit.is_equivalent(u.kpc):
        kernel_area = kernel_sum * ((pixel_scale * cosmo.kpc_comoving_per_arcmin(redshift))**2).to(u.kpc**2)
    elif radius.unit.is_equivalent(u.arcsec):
        kernel_area = kernel_sum * pixel_scale.to(u.arcsec)**2
    elif radius.unit.is_equivalent(u.pix):
        kernel_area = kernel_sum
    
    if kernel_sum == 0:
        warnings.warn("Radius too small - no pixels included in aperture")
        return np.zeros_like(image)
    
    #kernel = kernel / kernel_sum
    
    # Apply convolution to get average surface density
    
    surface_density = ndimage.convolve(image, kernel, mode='constant', cval=0.0) 
    if hasattr(image,'unit'):
        surface_density = surface_density * image.unit 
    surface_density = surface_density / kernel_area
    
    return surface_density


def _convert_to_pixels(radius, pixel_scale, redshift=None, distance=None):
    """
    Convert a radius measurement to pixels using astropy units.
    
    Parameters:
    -----------
    radius : astropy.units.Quantity
        The radius to convert
    pixel_scale : astropy.units.Quantity
        Size of each pixel
    redshift : float, optional
        Redshift for cosmological distance calculations
    distance : astropy.units.Quantity or astropy.coordinates.Distance, optional
        Distance to the galaxy (alternative to redshift)
        
    Returns:
    --------
    radius_pixels : float
        Radius converted to pixels (dimensionless)
    """
    
    # Handle pixel units directly
    if radius.unit == u.pixel:
        return radius.value
    
    # If pixel_scale is also in pixels, we can't do unit conversion
    if pixel_scale.unit == u.pixel:
        if radius.unit != u.pixel:
            raise ValueError("Cannot convert radius to pixels when pixel_scale is dimensionless")
        return radius.value
    
    # Check if both quantities have compatible dimensions
    try:
        # If they're the same type of unit (both angular or both physical), convert directly
        radius_in_pixel_units = radius.to(pixel_scale.unit)
        return (radius_in_pixel_units / pixel_scale).decompose().value
    except u.UnitConversionError:
        # Need to convert between angular and physical units
        pass
    
    # Determine which quantity is angular and which is physical
    angular_units = [u.arcsec, u.arcmin, u.deg, u.mas, u.rad]
    physical_units = [u.kpc, u.pc, u.Mpc, u.m, u.km, u.cm]
    
    radius_is_angular = any(radius.unit.is_equivalent(unit) for unit in angular_units)
    radius_is_physical = any(radius.unit.is_equivalent(unit) for unit in physical_units)
    pixel_is_angular = any(pixel_scale.unit.is_equivalent(unit) for unit in angular_units)
    pixel_is_physical = any(pixel_scale.unit.is_equivalent(unit) for unit in physical_units)
    
    if not ((radius_is_angular or radius_is_physical) and (pixel_is_angular or pixel_is_physical)):
        raise ValueError(f"Cannot handle conversion between {radius.unit} and {pixel_scale.unit}")
    
    # If one is angular and one is physical, we need distance information
    if (radius_is_angular and pixel_is_physical) or (radius_is_physical and pixel_is_angular):
        if distance is None and redshift is None:
            raise ValueError("Need redshift or distance to convert between angular and physical units")
        
        # Get distance
        if distance is not None:
            if isinstance(distance, Distance):
                dist = distance
            else:
                # Assume it's a Quantity with distance units
                dist = Distance(distance)
        else:
            dist = cosmo.angular_diameter_distance(redshift)
        
        # Convert to consistent units
        if radius_is_angular and pixel_is_physical:
            # Convert radius from angular to physical
            radius_physical = (radius * dist).to(pixel_scale.unit)
            return (radius_physical / pixel_scale).decompose().value
        else:
            # Convert radius from physical to angular
            radius_angular = ((radius / dist).decompose()*u.rad).to(pixel_scale.unit)
            return (radius_angular / pixel_scale).decompose().value
    
    # Should not reach here
    raise ValueError(f"Cannot convert from {radius.unit} to pixels with pixel_scale in {pixel_scale.unit}")


def get_pixel_area(pixel_scale, redshift=None, distance=None):
    """
    Calculate the area of a pixel in various units.
    
    Parameters:
    -----------
    pixel_scale : astropy.units.Quantity
        Size of each pixel (linear dimension)
    redshift : float, optional
        Redshift for cosmological calculations
    distance : astropy.units.Quantity or astropy.coordinates.Distance, optional
        Distance to the galaxy
        
    Returns:
    --------
    dict : Dictionary with pixel areas in different units
        Keys: 'arcsec2', 'kpc2', 'pixel' (if applicable)
    """
    
    areas = {}
    
    # Physical area
    if pixel_scale.unit.is_equivalent(u.kpc):
        physical_area = (pixel_scale**2).to(u.kpc**2)
        areas['kpc2'] = physical_area
        
        # Convert to angular if distance available
        if distance is not None or redshift is not None:
            if distance is not None:
                if isinstance(distance, Distance):
                    dist = distance
                else:
                    dist = Distance(distance)
            else:
                dist = cosmo.angular_diameter_distance(redshift)
            
            angular_scale = (pixel_scale / dist).to(u.arcsec)
            areas['arcsec2'] = (angular_scale**2).to(u.arcsec**2)
    
    # Angular area
    elif pixel_scale.unit.is_equivalent(u.arcsec):
        angular_area = (pixel_scale**2).to(u.arcsec**2)
        areas['arcsec2'] = angular_area
        
        # Convert to physical if distance available
        if distance is not None or redshift is not None:
            if distance is not None:
                if isinstance(distance, Distance):
                    dist = distance
                else:
                    dist = Distance(distance)
            else:
                dist = cosmo.angular_diameter_distance(redshift)
            
            physical_scale = (pixel_scale.to(u.rad).value * dist).to(u.kpc)
            areas['kpc2'] = (physical_scale**2).to(u.kpc**2)
    
    # Dimensionless pixels
    elif pixel_scale.unit == u.pixel:
        areas['pixel'] = pixel_scale**2
    
    return areas


        
def pull_cutouts ( coordinates, savedir, hsc_username=None, hsc_password=None ):
    handler.fetch_merian(cfile, savedir)
    handler.fetch_hsc(cfile, savedir, hsc_username=username, hsc_passwd=password)

def build_bbmb ( gid, **kwargs ):
    bbmb = pixels.BBMBImage ( )
    for band in ['g','N540','r','N708','i','z','y']:
        bbmb.add_band ( band, *load_image(gid, band) )

    fwhm_a, _ = bbmb.measure_psfsizes()
    mim, mpsf = bbmb.match_psfs ( np.argmax(fwhm_a), cbell_alpha=1., **kwargs )
    return bbmb<|MERGE_RESOLUTION|>--- conflicted
+++ resolved
@@ -10,15 +10,10 @@
 from astrocut import FITSCutout
 import astropy.units as u
 
-<<<<<<< HEAD
 cosmo = cosmology.FlatLambdaCDM(70.,0.3)
 
 average_bb = {'n708':'riz', 'n540':'gr'}
 single_bb = {'n708':'i', 'n540':'r'}
-=======
-average_bb = {'N708':'riz', 'N540':'gr'}
-single_bb = {'N708':'i', 'N540':'r'}
->>>>>>> c166119d
 
 def _pad_psf ( psf, desired_length=65 ):
     '''
